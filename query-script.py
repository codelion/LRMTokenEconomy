--- conflicted
+++ resolved
@@ -273,13 +273,8 @@
                         # 'native_finish_reason': response_json['choices'][0].get('native_finish_reason')
                     }
 
-<<<<<<< HEAD
                     # Add tokens_completion for any OpenAI-compatible endpoint
                     if base_url and "/chat/completions" in base_url:
-=======
-                    # Add only tokens_completion if this was an OpenRouter call
-                    if base_url == "https://openrouter.ai/api/v1/chat/completions" or base_url == "https://inference-api.nousresearch.com/v1/chat/completions" or base_url == "https://api.deepseek.com/v1/chat/completions":
->>>>>>> d2822a32
                         source_for_metadata = response_json.get('data') if isinstance(response_json.get('data'), dict) else response_json
                         
                         if response_json.get('usage'):
